--- conflicted
+++ resolved
@@ -2,15 +2,9 @@
 from PyQt5.QtWidgets import QLabel
 from PyQt5.QtGui import QCursor, QPixmap
 from .qt import QtViewer
-<<<<<<< HEAD
-=======
 
-from ..util.misc import (compute_max_shape as _compute_max_shape,
-                         guess_metadata)
 from numpy import clip, integer, ndarray, append, insert, delete
->>>>>>> bfb3a1f9
 from copy import copy
-from numpy import clip, integer, ndarray
 
 
 from os.path import dirname, join, realpath
@@ -39,56 +33,20 @@
     """
     def __init__(self, gui):
         from ._layer_list import LayerList
-<<<<<<< HEAD
         from ._control_bars import ControlBars
         from ._center import Center
-=======
-        from ._controls import Controls
-
-        self._window = window
-
-        self._qt = QtViewer(self)
-        self._qt.canvas.connect(self.on_mouse_move)
-        self._qt.canvas.connect(self.on_mouse_press)
-        self._qt.canvas.connect(self.on_key_press)
-        self._qt.canvas.connect(self.on_key_release)
-
-        # TODO: allow arbitrary display axis setting
-        # self.y_axis = 0  # typically the y-axis
-        # self.x_axis = 1  # typically the x-axis
-
-        # TODO: wrap indices in custom data structure
-        self.indices = [slice(None), slice(None)]
->>>>>>> bfb3a1f9
 
         self.gui = gui
         self.dimensions = Center(self)
         self.layers = LayerList(self)
-<<<<<<< HEAD
-        self.controlBars = ControlBars()
-        #self.canvas = None
-        #self.view = None
+        self.controlBars = ControlBars(self)
+
         self._qt = QtViewer(self)
         self._view = self.dimensions._view
         self._canvas = self.dimensions._canvas
         self._update = self.dimensions._update
         self._statusBar = self.gui._qt_window.statusBar
-=======
 
-        self.controls = Controls(self)
-
-        self._max_dims = 0
-        self._max_shape = tuple()
-
-        # update flags
-        self._child_layer_changed = False
-        self._need_redraw = False
-        self._need_slider_update = False
-
-        self._recalc_max_dims = False
-        self._recalc_max_shape = False
-
-        self._index = [0, 0]
         self.annotation = False
         self._annotation_history = False
         self._active_image = None
@@ -96,58 +54,10 @@
         self._visible_markers = []
 
         self._status_widget = QLabel('hold <space> to pan/zoom')
-        self._window._qt_window.statusBar().addPermanentWidget(self._status_widget)
+        self._statusBar().addPermanentWidget(self._status_widget)
         self._status_widget.hide()
 
         self._disabled_cursor = QCursor(QPixmap(path_cursor).scaled(20,20))
-    @property
-    def _canvas(self):
-        return self._qt.canvas
-
-    @property
-    def _view(self):
-        return self._qt.view
-
-    @property
-    def camera(self):
-        """vispy.scene.Camera: Viewer camera.
-        """
-        return self._view.camera
-
-    @property
-    def window(self):
-        """Window: Parent window.
-        """
-        return self._window
-
-    @property
-    def max_dims(self):
-        """int: Maximum tunable dimensions for contained images.
-        """
-        return self._max_dims
-
-    @property
-    def max_shape(self):
-        """tuple: Maximum shape for contained images.
-        """
-        return self._max_shape
-
-    def _axis_to_row(self, axis):
-        dims = len(self.indices)
-        message = f'axis {axis} out of bounds for {dims} dims'
-
-        if axis < 0:
-            axis = dims - axis
-            if axis < 0:
-                raise IndexError(message)
-        elif axis >= dims:
-            raise IndexError(message)
-
-        if axis < 2:
-            raise ValueError('cannot convert y/x-axes to rows')
-
-        return axis - 1
->>>>>>> bfb3a1f9
 
     def add_layer(self, layer):
         """Adds a layer to the viewer.
@@ -195,7 +105,6 @@
     def _on_layers_change(self, event):
         """Called whenever a layer is changed.
         """
-<<<<<<< HEAD
         self.dimensions._child_layer_changed = True
         self.dimensions._update()
 
@@ -209,40 +118,25 @@
                 msg = msg + ', %d' % self.dimensions.indices[i]
         msg = msg + ')'
 
-=======
-        self._child_layer_changed = True
-        self._update()
-
     def _set_annotation_mode(self, bool):
         if bool:
             self.annotation = True
-            self._qt.view.interactive = False
+            self.dimensions._qt.view.interactive = False
             if self._active_markers:
-                self._qt.canvas.native.setCursor(Qt.CrossCursor)
+                self.dimensions._qt.canvas.native.setCursor(Qt.CrossCursor)
             else:
-                self._qt.canvas.native.setCursor(self._disabled_cursor)
+                self.dimensions._qt.canvas.native.setCursor(self._disabled_cursor)
             self._status_widget.show()
         else:
             self.annotation = False
-            self._qt.view.interactive = True
-            self._qt.canvas.native.setCursor(QCursor())
+            self.dimensions._qt.view.interactive = True
+            self.dimensions._qt.canvas.native.setCursor(QCursor())
             self._status_widget.hide()
         self._update_statusBar()
-
-    def _update_index(self, event):
-        visual = self.layers[0]._node
-        tr = self._canvas.scene.node_transform(self.layers[0]._node)
-        pos = tr.map(event.pos)
-        pos = [clip(pos[1],0,self.max_shape[0]-1), clip(pos[0],0,self.max_shape[1]-1)]
-        self._index = copy(self.indices)
-        self._index[0] = int(pos[0])
-        self._index[1] = int(pos[1])
 
     def _update_active_layers(self):
         from ..layers._image_layer import Image
         from ..layers._markers_layer import Markers
-
->>>>>>> bfb3a1f9
         top_markers = []
         for i, layer in enumerate(self.layers[::-1]):
             if layer.visible and isinstance(layer, Image):
@@ -250,19 +144,13 @@
                 break
             elif layer.visible and isinstance(layer, Markers):
                 top_markers.append(len(self.layers) - 1 - i)
-                coord = [self._index[1],self._index[0],*self._index[2:]]
+                coord = [self.dimensions._index[1],self.dimensions._index[0],*self.dimensions._index[2:]]
                 layer._set_selected_markers(coord)
         else:
             top_image = None
 
         active_markers = None
         for i in top_markers:
-<<<<<<< HEAD
-            indices = copy(self.dimensions.indices)
-            indices[0] = int(self.dimensions._pos[1])
-            indices[1] = int(self.dimensions._pos[0])
-            index = self.layers[i]._selected_markers(indices)
-=======
             if self.layers[i].selected:
                 active_markers = i
                 break
@@ -273,15 +161,14 @@
 
     def _update_statusBar(self):
         msg = '('
-        for i in range(0,self.max_dims):
-            msg = msg + '%d, ' % self._index[i]
+        for i in range(0,self.dimensions.max_dims):
+            msg = msg + '%d, ' % self.dimensions._index[i]
         msg = msg[:-2]
         msg = msg + ')'
 
         index = None
         for i in self._visible_markers:
             index = self.layers[i]._selected_markers
->>>>>>> bfb3a1f9
             if index is None:
                 pass
             else:
@@ -291,15 +178,8 @@
         if self._active_image is None:
             pass
         elif index is None:
-<<<<<<< HEAD
-            indices = copy(self.dimensions.indices)
-            indices[0] = int(self.dimensions._pos[0])
-            indices[1] = int(self.dimensions._pos[1])
-            value = self.layers[top_image]._slice_image(indices)
-=======
             msg = msg + ', %s' % self.layers[self._active_image].name
-            value = self.layers[self._active_image]._slice_image(self._index)
->>>>>>> bfb3a1f9
+            value = self.layers[self._active_image]._slice_image(self.dimensions._index)
             msg = msg + ', value '
             if isinstance(value, ndarray):
                 if isinstance(value[0], integer):
@@ -311,102 +191,4 @@
                     msg = msg + '%d' % value
                 else:
                     msg = msg + '%.3f' % value
-<<<<<<< HEAD
-            msg = msg + ', layer %d' % top_image
-        self._statusBar().showMessage(msg)
-=======
-
-        self._window._qt_window.statusBar().showMessage(msg)
-
-    def on_mouse_move(self, event):
-        """Called whenever mouse moves over canvas.
-        """
-        if event.pos is None:
-            return
-
-        self._update_index(event)
-        if event.is_dragging:
-            if self.annotation and 'Shift' in event.modifiers:
-                if self._active_markers:
-                    layer = self.layers[self._active_markers]
-                    index = layer._selected_markers
-                    if index is None:
-                        pass
-                    else:
-                        layer.data[index] = [self._index[1],self._index[0],*self._index[2:]]
-                        layer._refresh()
-                        self._update_statusBar()
-        else:
-            self._update_active_layers()
-            self._update_statusBar()
-
-    def on_mouse_press(self, event):
-        if event.pos is None:
-            return
-
-        if self.annotation:
-            if self._active_markers:
-                layer = self.layers[self._active_markers]
-                if 'Meta' in event.modifiers:
-                    index = layer._selected_markers
-                    if index is None:
-                        pass
-                    else:
-                        if isinstance(layer.size, (list, ndarray)):
-                            layer._size = delete(layer.size, index)
-                        layer.data = delete(layer.data, index, axis=0)
-                        layer._selected_markers = None
-                        self._update_statusBar()
-                elif 'Shift' in event.modifiers:
-                    pass
-                else:
-                    if isinstance(layer.size, (list, ndarray)):
-                        layer._size = append(layer.size, 10)
-                    coord = [self._index[1],self._index[0],*self._index[2:]]
-                    layer.data = append(layer.data, [coord], axis=0)
-                    layer._selected_markers = len(layer.data)-1
-                    self._update_statusBar()
-
-    def on_key_press(self, event):
-        if event.native.isAutoRepeat():
-            return
-        else:
-            if event.key == ' ':
-                if self.annotation:
-                    self._annotation_history = True
-                    self.layers.viewer._qt.view.interactive = True
-                    self.annotation = False
-                    self._qt.canvas.native.setCursor(QCursor())
-                else:
-                    self._annotation_history = False
-            elif event.key == 'Shift':
-                if self.annotation and self._active_markers:
-                    self._qt.canvas.native.setCursor(Qt.PointingHandCursor)
-            elif event.key == 'Meta':
-                if self.annotation and self._active_markers:
-                    self._qt.canvas.native.setCursor(Qt.ForbiddenCursor)
-            elif event.key == 'a':
-                cb = self.layers._qt.layersControls.annotationCheckBox
-                cb.setChecked(not cb.isChecked())
-
-    def on_key_release(self, event):
-        if event.key == ' ':
-            if self._annotation_history:
-                self.layers.viewer._qt.view.interactive = False
-                self.annotation = True
-                if self._active_markers:
-                    self._qt.canvas.native.setCursor(Qt.CrossCursor)
-                else:
-                    self._qt.canvas.native.setCursor(self._disabled_cursor)
-        elif event.key == 'Shift':
-            if self.annotation:
-                if self._active_markers:
-                    self._qt.canvas.native.setCursor(Qt.CrossCursor)
-                else:
-                    self._qt.canvas.native.setCursor(self._disabled_cursor)
-        elif event.key == 'Meta':
-                if self._active_markers:
-                    self._qt.canvas.native.setCursor(Qt.CrossCursor)
-                else:
-                    self._qt.canvas.native.setCursor(self._disabled_cursor)
->>>>>>> bfb3a1f9
+        self._statusBar().showMessage(msg)