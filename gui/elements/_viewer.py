from PyQt5.QtCore import Qt
from PyQt5.QtGui import QCursor
from .qt import QtViewer

from ..util.misc import (compute_max_shape as _compute_max_shape,
                         guess_metadata)
<<<<<<< HEAD
from numpy import clip, integer, ndarray, append, insert, delete
=======
from numpy import clip, integer, ndarray
>>>>>>> b1fcf1f6
from copy import copy

class Viewer:
    """Viewer containing the rendered scene, layers, and controlling elements
    including dimension sliders.

    Parameters
    ----------
    parent : Window
        Parent window.

    Attributes
    ----------
    camera : vispy.scene.Camera
        Viewer camera.
    layers : LayerList
        List of contained layers.
    indices : list
        Slicing indices controlled by the sliders.
    window : Window
        Parent window
    max_dims : int
        Maximum dimensions of the contained layers.
    max_shape : tuple of int
        Maximum shape of the contained layers.
    """
    def __init__(self, window):
        from ._layer_list import LayerList
        from ._controls import Controls

        self._window = window

        self._qt = QtViewer(self)
        self._qt.canvas.connect(self.on_mouse_move)
<<<<<<< HEAD
        self._qt.canvas.connect(self.on_mouse_release)
=======
>>>>>>> b1fcf1f6
        # TODO: allow arbitrary display axis setting
        # self.y_axis = 0  # typically the y-axis
        # self.x_axis = 1  # typically the x-axis

        # TODO: wrap indices in custom data structure
        self.indices = [slice(None), slice(None)]

        self.layers = LayerList(self)

        self.controls = Controls()

        self._max_dims = 0
        self._max_shape = tuple()

        # update flags
        self._child_layer_changed = False
        self._need_redraw = False
        self._need_slider_update = False

        self._recalc_max_dims = False
        self._recalc_max_shape = False

        self._pos = [0, 0]
<<<<<<< HEAD
        self.annotation = False
        self._active_image = None
        self._active_markers = []

=======
>>>>>>> b1fcf1f6
    @property
    def _canvas(self):
        return self._qt.canvas

    @property
    def _view(self):
        return self._qt.view

    @property
    def camera(self):
        """vispy.scene.Camera: Viewer camera.
        """
        return self._view.camera

    @property
    def window(self):
        """Window: Parent window.
        """
        return self._window

    @property
    def max_dims(self):
        """int: Maximum tunable dimensions for contained images.
        """
        return self._max_dims

    @property
    def max_shape(self):
        """tuple: Maximum shape for contained images.
        """
        return self._max_shape

    def _axis_to_row(self, axis):
        dims = len(self.indices)
        message = f'axis {axis} out of bounds for {dims} dims'

        if axis < 0:
            axis = dims - axis
            if axis < 0:
                raise IndexError(message)
        elif axis >= dims:
            raise IndexError(message)

        if axis < 2:
            raise ValueError('cannot convert y/x-axes to rows')

        return axis - 1

    def add_layer(self, layer):
        """Adds a layer to the viewer.

        Parameters
        ----------
        layer : Layer
            Layer to add.
        """
        self.layers.append(layer)
        if len(self.layers) == 1:
            self.reset_view()

    def imshow(self, image, meta=None, multichannel=None, **kwargs):
        """Shows an image in the viewer.

        Parameters
        ----------
        image : np.ndarray
            Image data.
        meta : dict, optional
            Image metadata.
        multichannel : bool, optional
            Whether the image is multichannel. Guesses if None.
        **kwargs : dict
            Parameters that will be translated to metadata.

        Returns
        -------
        layer : Image
            Layer for the image.
        """
        meta = guess_metadata(image, meta, multichannel, kwargs)

        return self.add_image(image, meta)

    def reset_view(self):
        """Resets the camera's view.
        """
        try:
            self.camera.set_range()
        except AttributeError:
            pass

    def screenshot(self, *args, **kwargs):
        """Renders the current canvas.

        Returns
        -------
        screenshot : np.ndarray
            View of the current canvas.
        """
        return self._canvas.render(*args, **kwargs)

    def _update_sliders(self):
        """Updates the sliders according to the contained images.
        """
        max_dims = self.max_dims
        max_shape = self.max_shape

        curr_dims = len(self.indices)

        if curr_dims > max_dims:
            self.indices = self.indices[:max_dims]
            dims = curr_dims
        else:
            dims = max_dims
            self.indices.extend([0] * (max_dims - curr_dims))

        for dim in range(2, dims):  # do not create sliders for y/x-axes
            try:
                dim_len = max_shape[dim]
            except IndexError:
                dim_len = 0

            self._qt.update_slider(dim, dim_len)

    def _update_layers(self):
        """Updates the contained layers.
        """
        for layer in self.layers:
            layer._set_view_slice(self.indices)

<<<<<<< HEAD
        self._update_statusBar()
=======
        self.update_statusBar()
>>>>>>> b1fcf1f6

    def _calc_max_dims(self):
        """Calculates the number of maximum dimensions in the contained images.
        """
        max_dims = 0

        for layer in self.layers:
            dims = layer.ndim
            if dims > max_dims:
                max_dims = dims

        self._max_dims = max_dims

        self._need_slider_update = True
        self._update()

    def _calc_max_shape(self):
        """Calculates the maximum shape of the contained images.
        """
        shapes = (layer.shape for layer in self.layers)
        self._max_shape = _compute_max_shape(shapes, self.max_dims)

    def _update(self):
        """Updates the viewer.
        """
        if self._child_layer_changed:
            self._child_layer_changed = False
            self._recalc_max_dims = True
            self._recalc_max_shape = True
            self._need_slider_update = True

        if self._need_redraw:
            self._need_redraw = False
            self._update_layers()

        if self._recalc_max_dims:
            self._recalc_max_dims = False
            self._calc_max_dims()

        if self._recalc_max_shape:
            self._recalc_max_shape = False
            self._calc_max_shape()

        if self._need_slider_update:
            self._need_slider_update = False
            self._update_sliders()

    def _on_layers_change(self, event):
        """Called whenever a layer is changed.
        """
        self._child_layer_changed = True
        self._update()

<<<<<<< HEAD
    def _update_pos(self, event):
        visual = self.layers[0]._node
        tr = self._canvas.scene.node_transform(self.layers[0]._node)
        pos = tr.map(event.pos)
        self._pos = [clip(pos[1],0,self.max_shape[0]-1), clip(pos[0],0,self.max_shape[1]-1)]

    def _update_active_layers(self):
        from ..layers._image_layer import Image
        from ..layers._markers_layer import Markers

=======
    def on_mouse_move(self, event):
        """Called whenever mouse moves over canvas.
        """
        if event.pos is None:
            pos = None
        else:
            visual = self.layers[0]._node
            tr = self._canvas.scene.node_transform(self.layers[0]._node)
            pos = tr.map(event.pos)
            self._pos = [clip(pos[1],0,self.max_shape[0]-1), clip(pos[0],0,self.max_shape[1]-1)]
            self.update_statusBar()

    def update_statusBar(self):
        from ..layers._image_layer import Image
        from ..layers._markers_layer import Markers

        msg = '(%d, %d' % (self._pos[0], self._pos[1])
        if self.max_dims > 2:
            for i in range(2,self.max_dims):
                msg = msg + ', %d' % self.indices[i]
        msg = msg + ')'

>>>>>>> b1fcf1f6
        top_markers = []
        for i, layer in enumerate(self.layers[::-1]):
            if layer.visible and isinstance(layer, Image):
                top_image = len(self.layers) - 1 - i
                break
            elif layer.visible and isinstance(layer, Markers):
                top_markers.append(len(self.layers) - 1 - i)
        else:
            top_image = None

<<<<<<< HEAD
        self._active_image = top_image
        self._active_markers = top_markers

    def _update_statusBar(self):
        msg = '(%d, %d' % (self._pos[0], self._pos[1])
        for i in range(2,self.max_dims):
            msg = msg + ', %d' % self.indices[i]
        msg = msg + ')'

        index = None
        for i in self._active_markers:
=======
        index = None
        for i in top_markers:
>>>>>>> b1fcf1f6
            indices = copy(self.indices)
            indices[0] = int(self._pos[1])
            indices[1] = int(self._pos[0])
            index = self.layers[i]._selected_markers(indices)
            if index is None:
                pass
            else:
<<<<<<< HEAD
                msg = msg + ' index %d, layer %d' % (index, i)
                break

        if self._active_image is None:
=======
                msg = msg + ', index %d, layer %d' % (index, i)
                break

        if top_image is None:
>>>>>>> b1fcf1f6
            pass
        elif index is None:
            indices = copy(self.indices)
            indices[0] = int(self._pos[0])
            indices[1] = int(self._pos[1])
<<<<<<< HEAD
            value = self.layers[self._active_image]._slice_image(indices)
            if isinstance(value, ndarray):
                if isinstance(value[0], integer):
                    msg = msg + ' r %d, g %d, b %d' % (value[0], value[1], value[2])
                else:
                    msg = msg + ' r %.3f, g %.3f, b %.3f' % (value[0], value[1], value[2])
            else:
                if isinstance(value, integer):
                    msg = msg + ' value %d' % value
                else:
                    msg = msg + ' value %.3f' % value
        self._window._qt_window.statusBar().showMessage(msg)
        return index

    def on_mouse_move(self, event):
        """Called whenever mouse moves over canvas.
        """
        if event.pos is None:
            pass
        elif not event.is_dragging:
            self._update_pos(event)
            self._update_active_layers()
            index = self._update_statusBar()
            if self.annotation:
                for i in self._active_markers:
                    if self.layers[i].selected:
                        selected = True
                        break
                else:
                    selected = False
                if selected:
                    if index is None:
                        self._qt.canvas.native.setCursor(Qt.CrossCursor)
                    else:
                        self._qt.canvas.native.setCursor(Qt.ForbiddenCursor)
                else:
                    self._qt.canvas.native.setCursor(QCursor())
            else:
                self._qt.canvas.native.setCursor(QCursor())



        #if event.is_dragging:
        #    print('mouse_dragging')

    def on_mouse_release(self, event):
        if self.annotation:
            if event.pos is None:
                pass
            else:
                if event.trail() is None:
                    accept = True
                elif len(event.trail())<2:
                    accept = True
                else:
                    accept = False
                if accept:
                    for i in self._active_markers:
                        layer = self.layers[i]
                        if layer.selected:
                            indices = copy(self.indices)
                            indices[0] = int(self._pos[1])
                            indices[1] = int(self._pos[0])
                            index = layer._selected_markers(indices)
                            if index is None:
                                if isinstance(layer.size, (list, ndarray)):
                                    layer._size = insert(layer.size, 0, 10)
                                layer.data = insert(layer.data, 0, [indices], axis=0)
                                self._qt.canvas.native.setCursor(Qt.ForbiddenCursor)
                            else:
                                if isinstance(layer.size, (list, ndarray)):
                                    layer._size = delete(layer.size, index)
                                layer.data = delete(layer.data,index, axis=0)
                                self._qt.canvas.native.setCursor(Qt.CrossCursor)
=======
            value = self.layers[top_image]._slice_image(indices)
            msg = msg + ', value '
            if isinstance(value, ndarray):
                if isinstance(value[0], integer):
                    msg = msg + '(%d, %d, %d)' % (value[0], value[1], value[2])
                else:
                    msg = msg + '(%.3f, %.3f, %.3f)' % (value[0], value[1], value[2])
            else:
                if isinstance(value, integer):
                    msg = msg + '%d' % value
                else:
                    msg = msg + '%.3f' % value
            msg = msg + ', layer %d' % top_image
        self._window._qt_window.statusBar().showMessage(msg)
>>>>>>> b1fcf1f6
<|MERGE_RESOLUTION|>--- conflicted
+++ resolved
@@ -4,11 +4,7 @@
 
 from ..util.misc import (compute_max_shape as _compute_max_shape,
                          guess_metadata)
-<<<<<<< HEAD
 from numpy import clip, integer, ndarray, append, insert, delete
-=======
-from numpy import clip, integer, ndarray
->>>>>>> b1fcf1f6
 from copy import copy
 
 class Viewer:
@@ -43,10 +39,8 @@
 
         self._qt = QtViewer(self)
         self._qt.canvas.connect(self.on_mouse_move)
-<<<<<<< HEAD
         self._qt.canvas.connect(self.on_mouse_release)
-=======
->>>>>>> b1fcf1f6
+
         # TODO: allow arbitrary display axis setting
         # self.y_axis = 0  # typically the y-axis
         # self.x_axis = 1  # typically the x-axis
@@ -70,13 +64,10 @@
         self._recalc_max_shape = False
 
         self._pos = [0, 0]
-<<<<<<< HEAD
         self.annotation = False
         self._active_image = None
         self._active_markers = []
 
-=======
->>>>>>> b1fcf1f6
     @property
     def _canvas(self):
         return self._qt.canvas
@@ -207,11 +198,7 @@
         for layer in self.layers:
             layer._set_view_slice(self.indices)
 
-<<<<<<< HEAD
         self._update_statusBar()
-=======
-        self.update_statusBar()
->>>>>>> b1fcf1f6
 
     def _calc_max_dims(self):
         """Calculates the number of maximum dimensions in the contained images.
@@ -265,7 +252,6 @@
         self._child_layer_changed = True
         self._update()
 
-<<<<<<< HEAD
     def _update_pos(self, event):
         visual = self.layers[0]._node
         tr = self._canvas.scene.node_transform(self.layers[0]._node)
@@ -276,30 +262,6 @@
         from ..layers._image_layer import Image
         from ..layers._markers_layer import Markers
 
-=======
-    def on_mouse_move(self, event):
-        """Called whenever mouse moves over canvas.
-        """
-        if event.pos is None:
-            pos = None
-        else:
-            visual = self.layers[0]._node
-            tr = self._canvas.scene.node_transform(self.layers[0]._node)
-            pos = tr.map(event.pos)
-            self._pos = [clip(pos[1],0,self.max_shape[0]-1), clip(pos[0],0,self.max_shape[1]-1)]
-            self.update_statusBar()
-
-    def update_statusBar(self):
-        from ..layers._image_layer import Image
-        from ..layers._markers_layer import Markers
-
-        msg = '(%d, %d' % (self._pos[0], self._pos[1])
-        if self.max_dims > 2:
-            for i in range(2,self.max_dims):
-                msg = msg + ', %d' % self.indices[i]
-        msg = msg + ')'
-
->>>>>>> b1fcf1f6
         top_markers = []
         for i, layer in enumerate(self.layers[::-1]):
             if layer.visible and isinstance(layer, Image):
@@ -310,7 +272,6 @@
         else:
             top_image = None
 
-<<<<<<< HEAD
         self._active_image = top_image
         self._active_markers = top_markers
 
@@ -322,10 +283,6 @@
 
         index = None
         for i in self._active_markers:
-=======
-        index = None
-        for i in top_markers:
->>>>>>> b1fcf1f6
             indices = copy(self.indices)
             indices[0] = int(self._pos[1])
             indices[1] = int(self._pos[0])
@@ -333,34 +290,28 @@
             if index is None:
                 pass
             else:
-<<<<<<< HEAD
-                msg = msg + ' index %d, layer %d' % (index, i)
-                break
-
-        if self._active_image is None:
-=======
                 msg = msg + ', index %d, layer %d' % (index, i)
                 break
 
-        if top_image is None:
->>>>>>> b1fcf1f6
+        if self._active_image is None:
             pass
         elif index is None:
             indices = copy(self.indices)
             indices[0] = int(self._pos[0])
             indices[1] = int(self._pos[1])
-<<<<<<< HEAD
             value = self.layers[self._active_image]._slice_image(indices)
+            msg = msg + ', value '
             if isinstance(value, ndarray):
                 if isinstance(value[0], integer):
-                    msg = msg + ' r %d, g %d, b %d' % (value[0], value[1], value[2])
-                else:
-                    msg = msg + ' r %.3f, g %.3f, b %.3f' % (value[0], value[1], value[2])
+                    msg = msg + '(%d, %d, %d)' % (value[0], value[1], value[2])
+                else:
+                    msg = msg + '(%.3f, %.3f, %.3f)' % (value[0], value[1], value[2])
             else:
                 if isinstance(value, integer):
-                    msg = msg + ' value %d' % value
-                else:
-                    msg = msg + ' value %.3f' % value
+                    msg = msg + '%d' % value
+                else:
+                    msg = msg + '%.3f' % value
+            msg = msg + ', layer %d' % self._active_image
         self._window._qt_window.statusBar().showMessage(msg)
         return index
 
@@ -423,20 +374,4 @@
                                 if isinstance(layer.size, (list, ndarray)):
                                     layer._size = delete(layer.size, index)
                                 layer.data = delete(layer.data,index, axis=0)
-                                self._qt.canvas.native.setCursor(Qt.CrossCursor)
-=======
-            value = self.layers[top_image]._slice_image(indices)
-            msg = msg + ', value '
-            if isinstance(value, ndarray):
-                if isinstance(value[0], integer):
-                    msg = msg + '(%d, %d, %d)' % (value[0], value[1], value[2])
-                else:
-                    msg = msg + '(%.3f, %.3f, %.3f)' % (value[0], value[1], value[2])
-            else:
-                if isinstance(value, integer):
-                    msg = msg + '%d' % value
-                else:
-                    msg = msg + '%.3f' % value
-            msg = msg + ', layer %d' % top_image
-        self._window._qt_window.statusBar().showMessage(msg)
->>>>>>> b1fcf1f6
+                                self._qt.canvas.native.setCursor(Qt.CrossCursor)