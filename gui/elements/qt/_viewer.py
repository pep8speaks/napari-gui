--- conflicted
+++ resolved
@@ -1,4 +1,3 @@
-<<<<<<< HEAD
 from PyQt5.QtCore import Qt, QSize, pyqtSignal
 from PyQt5.QtWidgets import QWidget, QSlider, QVBoxLayout, QSplitter
 from PyQt5.QtGui import QCursor, QPixmap
@@ -13,54 +12,18 @@
     statusChanged = pyqtSignal(str)
     helpChanged = pyqtSignal(str)
 
-=======
-from PyQt5.QtCore import Qt, QSize
-from PyQt5.QtWidgets import QWidget, QSlider, QVBoxLayout, QSplitter
-from vispy.scene import SceneCanvas, PanZoomCamera
-
-class QtViewer(QSplitter):
->>>>>>> 86a55ec4
     def __init__(self, viewer):
         super().__init__()
 
         self.canvas = SceneCanvas(keys=None, vsync=True)
-<<<<<<< HEAD
+        self.canvas.native.setMinimumSize(QSize(100, 100))
 
-=======
-        self.canvas.native.setMinimumSize(QSize(100, 100))
->>>>>>> 86a55ec4
         self.view = self.canvas.central_widget.add_view()
         # Set 2D camera (the camera will scale to the contents in the scene)
         self.view.camera = PanZoomCamera(aspect=1)
         # flip y-axis to have correct aligment
         self.view.camera.flip = (0, 1, 0)
         self.view.camera.set_range()
-<<<<<<< HEAD
-
-        center = QWidget()
-        layout = QVBoxLayout()
-        layout.addWidget(self.canvas.native)
-        layout.addWidget(viewer.dimensions._qt)
-        center.setLayout(layout)
-
-        # Add vertical sliders, center, and layerlist
-        viewer.controlBars._qt.setMinimumSize(QSize(40, 40))
-        self.addWidget(viewer.controlBars._qt)
-        viewer.dimensions._qt.setMinimumSize(QSize(100, 100))
-        self.addWidget(center)
-        viewer.layers._qt.setMinimumSize(QSize(250, 250))
-        self.addWidget(viewer.layers._qt)
-
-        viewer.dimensions._qt.setFixedHeight(0)
-
-        self._cursors = {
-            'diabled' : QCursor(QPixmap(path_cursor).scaled(20,20)),
-            'cross' : Qt.CrossCursor,
-            'forbidden' : Qt.ForbiddenCursor,
-            'pointing' : Qt.PointingHandCursor,
-            'standard' : QCursor()
-        }
-=======
 
         center = QWidget()
         layout = QVBoxLayout()
@@ -74,4 +37,11 @@
         self.addWidget(viewer.layers._qt)
 
         viewer.dimensions._qt.setFixedHeight(0)
->>>>>>> 86a55ec4
+
+        self._cursors = {
+            'diabled' : QCursor(QPixmap(path_cursor).scaled(20,20)),
+            'cross' : Qt.CrossCursor,
+            'forbidden' : Qt.ForbiddenCursor,
+            'pointing' : Qt.PointingHandCursor,
+            'standard' : QCursor()
+        }